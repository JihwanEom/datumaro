# How to use Datumaro

## Python Module Examples

As a standalone tool or a Python module:

``` bash
datum --help

python -m datumaro --help
python datumaro/ --help
python datum.py --help
```

As a Python library:

``` python
import datumaro as dm
...
dataset = dm.Dataset.import_from(path, format)
...
```

<<<<<<< HEAD
## Glossary

### Basic concepts
- Dataset - A collection of dataset items, which consist of media and
  associated annotations.
- Dataset item - A basic single element of the dataset. Also known as
  "sample", "entry". In different datasets it can be an image, a video
  frame, a whole video, a 3d point cloud etc. Typically, has corresponding
  annotations.
- (Datumaro) Project - A combination of multiple datasets, plugins,
  models and metadata.

### Project versioning concepts
- Data source - A link to a dataset or a copy of a dataset inside a project.
  Basically, a URL + dataset format name.
- Project revision - A commit or a reference from Git (branch, tag,
  HEAD~3 etc.). A revision is referenced by data hash. The `HEAD`
  revision is the currently selected revision of the project.
- Revision tree - A project build tree and plugins at
  a specified revision.
- Working tree - The revision tree in the working directory of a project.
- data source revision - a state of a data source at a specific stage.
  A revision is referenced by the data hash.
- Object - The data of a revision tree or a data source revision.
  An object is referenced by the data hash.

### Dataset path concepts
- Dataset revpath - A path to a dataset in a special format. They are
  supposed to specify paths to files, directories or data source revisions
  in a uniform way in the CLI.

  - dataset path - a path to a dataset in the following format:
    `<dataset path>:<format>`
    - `format` is optional. If not specified, will try to detect automatically

  - **rev**ision path - a path to a data source revision in a project.
    The syntax is:
    `<project path>@<revision>:<target name>`, any part can be omitted.
    - Default project is the current project (`-p`/`--project` CLI arg.)
      Local revpaths imply that the current project is used and this part
      should be omitted.
    - Default revision is the working tree of the project
    - Default build target is `project`

    ```{eval-rst}
    If a path refers to :code:`project` (i.e. target name is not set, or
    this target is exactly specified), the target dataset is the result of
    :ref:`joining <dataset_merging>` all the project data
    sources. Otherwise, if the path refers to a data source revision, the
    corresponding stage from the revision build tree will be used.
    ```

### Dataset building concepts
```{eval-rst}
- Stage - A revision of a dataset - the original dataset or its modification
  after transformation, filtration or something else. A build tree node.
  A stage is referred by a name.
- Build tree - A directed graph (tree) with root nodes at data sources
  and a single top node called :code:`project`, which represents
  a :ref:`joined <dataset_merging>` dataset.
  Each data source has a starting :code:`root` node, which corresponds to the
  original dataset. The internal graph nodes are stages.
- Build target - A data source or a stage name. Data source names correspond
  to the last stages of data sources.
- Pipeline - A subgraph of a stage, which includes all the ancestors.
```

### Other
- Transform - A transformation operation over dataset elements. Examples
  are image renaming, image flipping, image and subset renaming,
  label remapping etc. Corresponds to the [`transform` command](../command-reference/context_free/transform).

## Command-line workflow

In Datumaro, most command-line commands operate on projects, but there are
also few commands operating on datasets directly. There are 2 basic ways
to use Datumaro from the command-line:
- Use the [`convert`](../command-reference/context_free/convert)
, [`compare`](../command-reference/context_free/compare)
, [`merge`](../command-reference/context_free/merge)
 commands directly on existing datasets

- Create a Datumaro project and operate on it:
  - Create an empty project with [`create`](../command-reference/context/create)
  - Import existing datasets with [`import`](../command-reference/context/sources.md#import-dataset)
  - Modify the project with [`transform`](../command-reference/context_free/transform) and [`filter`](../command-reference/context_free/filter)
  - Create new revisions of the project with
    [`commit`](../command-reference/context/commit), navigate over
    them using [`checkout`](../command-reference/context/checkout),
    compare with [`compare`](../command-reference/context_free/compare), compute
    statistics with [`stats`](../command-reference/context_free/stats)
  - Export the resulting dataset with [`export`](../command-reference/context/export)
  - Check project config with [`project info`](../command-reference/context/projects.md#print-project-info)

Basically, a project is a combination of datasets, models and environment.

A project can contain an arbitrary number of datasets ([data sources](#datasets-and-data-sources)).
A project acts as a manager for them and allows to manipulate them
separately or as a whole, in which case it combines dataset items
from all the sources into one composite dataset. You can manage separate
datasets in a project by commands in the [`datum source`](../command-reference/context/sources)
command line context.

Note that **modifying operations** (`transform`, `filter`, `patch`)
**are applied in-place** to the datasets by default.

If you want to interact with models, you need to add them to the project
first using the [`model add`](../command-reference/context/models.md#register-model) command.

A typical way to obtain Datumaro projects is to export tasks in
[CVAT](https://github.com/opencv/cvat) UI.

## Project data model

![project model](../../../images/project_model.svg)

Datumaro tries to combine a "Git for datasets" and a build system like
make or CMake for datasets in a single solution. Currently, `Project`
represents a Version Control System for datasets, which is based on Git and DVC
projects. Each project `Revision` describes a build tree of a dataset
with all the related metadata. A build tree consists of a number of data
sources and transformation stages. Each data source has its own set of build
steps (stages). Datumaro supposes copying of datasets and working in-place by
default. Modifying operations are recorded in the project, so any of the
dataset revisions can be reproduced when needed. Multiple dataset versions can
be stored in different branches with the common data shared.

Let's consider an example of a build tree:
![build tree](../../../images/build_tree.svg)
There are 2 data sources in the example project. The resulting dataset
is obtained by simple merging (joining) the results of the input datasets.
"Source 1" and "Source 2" are the names of data sources in the project. Each
source has several stages with their own names. The first stage (called "root")
represents the original contents of a data source - the data at the
user-provided URL. The following stages represent operations, which needs to
be done with the data source to prepare the resulting dataset.

Roughly, such build tree can be created by the following commands (arguments
are omitted for simplicity):
``` bash
datum project create

# describe the first source
datum project import <...> -n source1
datum filter <...> source1
datum transform <...> source1
datum transform <...> source1

# describe the second source
datum project import <...> -n source2
datum model add <...>
datum transform <...> source2
datum transform <...> source2
```

Now, the resulting dataset can be built with:

``` bash
datum project export <...>
```

## Project layout

``` bash
project/
├── .dvc/
├── .dvcignore
├── .git/
├── .gitignore
├── .datumaro/
│   ├── cache/ # object cache
│   │   └── <2 leading symbols of obj hash>/
│   │       └── <remaining symbols of obj hash>/
│   │           └── <object data>
│   │
│   ├── models/ # project-specific models
│   │
│   ├── plugins/ # project-specific plugins
│   │   ├── plugin1/ # composite plugin, a directory
│   │   |   ├── __init__.py
│   │   |   └── file2.py
│   │   ├── plugin2.py # simple plugin, a file
│   │   └── ...
│   │
│   ├── tmp/ # temp files
│   └── tree/ # working tree metadata
│       ├── config.yml
│       └── sources/
│           ├── <source name 1>.dvc
│           ├── <source name 2>.dvc
│           └── ...
│
├── <source name 1>/ # working directory for the source 1
│   └── <source data>
└── <source name 2>/ # working directory for the source 2
    └── <source data>
```

## Datasets and Data Sources

A project can contain an arbitrary number of Data Sources. Each Data Source
describes a dataset in a specific format. A project acts as a manager for
the data sources and allows to manipulate them separately or as a whole, in
which case it combines dataset items from all the sources into one composite
dataset. You can manage separate sources in a project by commands in
the [`datum source`](../command-reference/context/sources) command
line context.

Datasets come in a wide variety of formats. Each dataset
format defines its own data structure and rules on how to
interpret the data. For example, the following data structure
is used in COCO format:
```
/dataset/
- ../../../images/<id>.jpg
- /annotations/
```

Datumaro supports complete datasets, having both image data and
annotations, or incomplete ones, having annotations only.
Incomplete datasets can be used to prepare images and annotations
independently of each other, or to analyze or modify just the lightweight
annotations without the need to download the whole dataset.

Check [supported formats](../data-formats/supported_formats) for more info
about format specifications, supported import and export options and other
details. The list of formats can be extended by custom plugins,
check [extending tips](../user-manual/extending) for information on this
topic.

## Use cases

Let's consider few examples describing what Datumaro does for you behind the
scene.

The first example explains how working trees, working directories and the
cache interact. Suppose, there is a dataset which we want to modify and
export in some other format. To do it with Datumaro, we need to create a
project and register the dataset as a data source:

``` bash
datum project create
datum project import <...> -n source1
```

The dataset will be copied to the working directory inside the project. It
will be added to the project working tree.

After the dataset is added, we want to transform it and filter out some
irrelevant samples, so we run the following commands:

``` bash
datum transform <...> source1
datum filter <...> source1
```

The commands modify the data source inside the working directory, inplace.
The operations done are recorded in the working tree.

Now, we want to make a new version of the dataset and make a snapshot in the
project cache. So we `commit` the working tree:

``` bash
datum project commit <...>
```

![cache interaction diagram 1](../../../images/behavior_diag1.svg)

At this time, the data source is copied into the project cache and a new
project revision is created. The dataset operation history is saved, so
the dataset can be reproduced even if it is removed from the cache and the
working directory. Note, however, that the original dataset hash was not
computed, so Datumaro won't be able to compare dataset hash on re-downloading.
If it is desired, consider making a `commit` with an unmodified data source.

After this, we do some other modifications to the dataset and make a new
commit. Note that the dataset is not cached, until a `commit` is done.

When the dataset is ready and all the required operations are done, we
can `export` it to the required format. We can export the resulting dataset,
or any previous stage.

``` bash
datum project export <...> source1
datum project export <...> source1.stage3
```

Let's extend the example. Imagine we have a project with 2 data sources.
Roughly, it corresponds to the following set of commands:

```bash
datum project create
datum project import <...> -n source1
datum project import <...> -n source2
datum transform <...> source1 # used 3 times
datum transform <...> source2 # used 5 times
```

Then, for some reasons, the project cache was cleaned from `source1` revisions.
We also don't have anything in the project working directories - suppose,
the user removed them to save disk space.

Let's see what happens, if we call the `compare` command with 2 different
revisions now.

![cache interaction diagram 2](../../../images/behavior_diag2.svg)

Datumaro needs to reproduce 2 dataset revisions requested so that they could
be read and compared. Let's see how the first dataset is reproduced
step-by-step:

1. `source1.stage2` will be looked for in the project cache. It won't be
  found, since the cache was cleaned.
1. Then, Datumaro will look for previous source revisions in the cache
  and won't find any.
1. The project can be marked read-only, if we are not working with the
  "current" project (which is specified by the `-p/--project` command
  parameter). In the example, the command is `datum compare rev1:... rev2:...`,
  which means there is a project in the current directory, so the project
  we are working with is not read-only. If a command target was specified as
  `datum compare <project>@<rev>:<source>`, the project would be loaded
  as read-only. If a project is read-only, we can't do anything more to
  reproduce the dataset and can only exit with an error (3a). The reason for
  such behavior is that the dataset downloading can be quite expensive (in
  terms of time, disk space etc.). It is supposed, that such side-effects
  should be controlled manually.
1. If the project is not read-only (3b), Datumaro will try to download
  the original dataset and reproduce the resulting dataset. The data hash
  will be computed and hashes will be compared (if the data source had hash
  computed on addition). On success, the data will be put into the cache.
1. The downloaded dataset will be read and the remaining operations from the
  source history will be re-applied.
1. The resulting dataset might be cached in some cases.
1. The resulting dataset is returned.

The `source2` will be looked for the same way. In our case, it will be found
in the cache and returned. Once both datasets are restored and read, they
are compared.

Consider other situation. Let's try to `export` the `source1`. Suppose
we have a clear project cache and the `source1` has a copy in the working
directory.

![cache interaction diagram 3](../../../images/behavior_diag3.svg)

Again, Datumaro needs to reproduce a dataset revision (stage) requested.
1. It looks for the dataset in the working directory and finds some data. If
  there is no source working directory, Datumaro will try to reproduce the
  source using the approach described above (1b).
1. The data hash is computed and compared with the one saved in the history.
  If the hashes match, the dataset is read and returned (4).
  Note: we can't use the cached hash stored in the working tree info -
  it can be outdated, so we need to compute it again.
1. Otherwise, Datumaro tries to detect the stage by the data hash.
  If the current stage is not cached, the tree is the working tree and the
  working directory is not empty, the working copy is hashed and matched
  against the source stage list. If there is a matching stage, it will be
  read and the missing stages will be added. The result might be cached in
  some cases.
  If there is no matching stage in the source history, the situation can
  be contradictory. Currently, an error is raised (3b).
1. The resulting dataset is returned.

After the requested dataset is obtained, it is exported in the requested
format.

To sum up, Datumaro tries to restore a dataset from the project cache or
reproduce it from sources. It can be done as long as the source operations
are recorded and any step data is available. Note that cache objects share
common files, so if there are only annotation differences between datasets,
or data sources contain the same images, there will only be a single copy
of the related media files. This helps to keep storage use reasonable and
avoid unnecessary data copies.

## Examples
=======
## Command-line Examples
>>>>>>> 5f8f9a31

Example: create a project, add dataset, modify, restore an old version

``` bash
datum project create
datum project import <path/to/dataset> -f coco -n source1
datum project commit -m "Added a dataset"
datum transform -t shapes_to_boxes
datum filter -e '/item/annotation[label="cat" or label="dog"]' -m i+a
datum project commit -m "Transformed"
datum project checkout HEAD~1 -- source1 # restore a previous revision
datum project status # prints "modified source1"
datum project checkout source1 # restore the last revision
datum project export -f voc -- --save-images
```<|MERGE_RESOLUTION|>--- conflicted
+++ resolved
@@ -21,385 +21,7 @@
 ...
 ```
 
-<<<<<<< HEAD
-## Glossary
-
-### Basic concepts
-- Dataset - A collection of dataset items, which consist of media and
-  associated annotations.
-- Dataset item - A basic single element of the dataset. Also known as
-  "sample", "entry". In different datasets it can be an image, a video
-  frame, a whole video, a 3d point cloud etc. Typically, has corresponding
-  annotations.
-- (Datumaro) Project - A combination of multiple datasets, plugins,
-  models and metadata.
-
-### Project versioning concepts
-- Data source - A link to a dataset or a copy of a dataset inside a project.
-  Basically, a URL + dataset format name.
-- Project revision - A commit or a reference from Git (branch, tag,
-  HEAD~3 etc.). A revision is referenced by data hash. The `HEAD`
-  revision is the currently selected revision of the project.
-- Revision tree - A project build tree and plugins at
-  a specified revision.
-- Working tree - The revision tree in the working directory of a project.
-- data source revision - a state of a data source at a specific stage.
-  A revision is referenced by the data hash.
-- Object - The data of a revision tree or a data source revision.
-  An object is referenced by the data hash.
-
-### Dataset path concepts
-- Dataset revpath - A path to a dataset in a special format. They are
-  supposed to specify paths to files, directories or data source revisions
-  in a uniform way in the CLI.
-
-  - dataset path - a path to a dataset in the following format:
-    `<dataset path>:<format>`
-    - `format` is optional. If not specified, will try to detect automatically
-
-  - **rev**ision path - a path to a data source revision in a project.
-    The syntax is:
-    `<project path>@<revision>:<target name>`, any part can be omitted.
-    - Default project is the current project (`-p`/`--project` CLI arg.)
-      Local revpaths imply that the current project is used and this part
-      should be omitted.
-    - Default revision is the working tree of the project
-    - Default build target is `project`
-
-    ```{eval-rst}
-    If a path refers to :code:`project` (i.e. target name is not set, or
-    this target is exactly specified), the target dataset is the result of
-    :ref:`joining <dataset_merging>` all the project data
-    sources. Otherwise, if the path refers to a data source revision, the
-    corresponding stage from the revision build tree will be used.
-    ```
-
-### Dataset building concepts
-```{eval-rst}
-- Stage - A revision of a dataset - the original dataset or its modification
-  after transformation, filtration or something else. A build tree node.
-  A stage is referred by a name.
-- Build tree - A directed graph (tree) with root nodes at data sources
-  and a single top node called :code:`project`, which represents
-  a :ref:`joined <dataset_merging>` dataset.
-  Each data source has a starting :code:`root` node, which corresponds to the
-  original dataset. The internal graph nodes are stages.
-- Build target - A data source or a stage name. Data source names correspond
-  to the last stages of data sources.
-- Pipeline - A subgraph of a stage, which includes all the ancestors.
-```
-
-### Other
-- Transform - A transformation operation over dataset elements. Examples
-  are image renaming, image flipping, image and subset renaming,
-  label remapping etc. Corresponds to the [`transform` command](../command-reference/context_free/transform).
-
-## Command-line workflow
-
-In Datumaro, most command-line commands operate on projects, but there are
-also few commands operating on datasets directly. There are 2 basic ways
-to use Datumaro from the command-line:
-- Use the [`convert`](../command-reference/context_free/convert)
-, [`compare`](../command-reference/context_free/compare)
-, [`merge`](../command-reference/context_free/merge)
- commands directly on existing datasets
-
-- Create a Datumaro project and operate on it:
-  - Create an empty project with [`create`](../command-reference/context/create)
-  - Import existing datasets with [`import`](../command-reference/context/sources.md#import-dataset)
-  - Modify the project with [`transform`](../command-reference/context_free/transform) and [`filter`](../command-reference/context_free/filter)
-  - Create new revisions of the project with
-    [`commit`](../command-reference/context/commit), navigate over
-    them using [`checkout`](../command-reference/context/checkout),
-    compare with [`compare`](../command-reference/context_free/compare), compute
-    statistics with [`stats`](../command-reference/context_free/stats)
-  - Export the resulting dataset with [`export`](../command-reference/context/export)
-  - Check project config with [`project info`](../command-reference/context/projects.md#print-project-info)
-
-Basically, a project is a combination of datasets, models and environment.
-
-A project can contain an arbitrary number of datasets ([data sources](#datasets-and-data-sources)).
-A project acts as a manager for them and allows to manipulate them
-separately or as a whole, in which case it combines dataset items
-from all the sources into one composite dataset. You can manage separate
-datasets in a project by commands in the [`datum source`](../command-reference/context/sources)
-command line context.
-
-Note that **modifying operations** (`transform`, `filter`, `patch`)
-**are applied in-place** to the datasets by default.
-
-If you want to interact with models, you need to add them to the project
-first using the [`model add`](../command-reference/context/models.md#register-model) command.
-
-A typical way to obtain Datumaro projects is to export tasks in
-[CVAT](https://github.com/opencv/cvat) UI.
-
-## Project data model
-
-![project model](../../../images/project_model.svg)
-
-Datumaro tries to combine a "Git for datasets" and a build system like
-make or CMake for datasets in a single solution. Currently, `Project`
-represents a Version Control System for datasets, which is based on Git and DVC
-projects. Each project `Revision` describes a build tree of a dataset
-with all the related metadata. A build tree consists of a number of data
-sources and transformation stages. Each data source has its own set of build
-steps (stages). Datumaro supposes copying of datasets and working in-place by
-default. Modifying operations are recorded in the project, so any of the
-dataset revisions can be reproduced when needed. Multiple dataset versions can
-be stored in different branches with the common data shared.
-
-Let's consider an example of a build tree:
-![build tree](../../../images/build_tree.svg)
-There are 2 data sources in the example project. The resulting dataset
-is obtained by simple merging (joining) the results of the input datasets.
-"Source 1" and "Source 2" are the names of data sources in the project. Each
-source has several stages with their own names. The first stage (called "root")
-represents the original contents of a data source - the data at the
-user-provided URL. The following stages represent operations, which needs to
-be done with the data source to prepare the resulting dataset.
-
-Roughly, such build tree can be created by the following commands (arguments
-are omitted for simplicity):
-``` bash
-datum project create
-
-# describe the first source
-datum project import <...> -n source1
-datum filter <...> source1
-datum transform <...> source1
-datum transform <...> source1
-
-# describe the second source
-datum project import <...> -n source2
-datum model add <...>
-datum transform <...> source2
-datum transform <...> source2
-```
-
-Now, the resulting dataset can be built with:
-
-``` bash
-datum project export <...>
-```
-
-## Project layout
-
-``` bash
-project/
-├── .dvc/
-├── .dvcignore
-├── .git/
-├── .gitignore
-├── .datumaro/
-│   ├── cache/ # object cache
-│   │   └── <2 leading symbols of obj hash>/
-│   │       └── <remaining symbols of obj hash>/
-│   │           └── <object data>
-│   │
-│   ├── models/ # project-specific models
-│   │
-│   ├── plugins/ # project-specific plugins
-│   │   ├── plugin1/ # composite plugin, a directory
-│   │   |   ├── __init__.py
-│   │   |   └── file2.py
-│   │   ├── plugin2.py # simple plugin, a file
-│   │   └── ...
-│   │
-│   ├── tmp/ # temp files
-│   └── tree/ # working tree metadata
-│       ├── config.yml
-│       └── sources/
-│           ├── <source name 1>.dvc
-│           ├── <source name 2>.dvc
-│           └── ...
-│
-├── <source name 1>/ # working directory for the source 1
-│   └── <source data>
-└── <source name 2>/ # working directory for the source 2
-    └── <source data>
-```
-
-## Datasets and Data Sources
-
-A project can contain an arbitrary number of Data Sources. Each Data Source
-describes a dataset in a specific format. A project acts as a manager for
-the data sources and allows to manipulate them separately or as a whole, in
-which case it combines dataset items from all the sources into one composite
-dataset. You can manage separate sources in a project by commands in
-the [`datum source`](../command-reference/context/sources) command
-line context.
-
-Datasets come in a wide variety of formats. Each dataset
-format defines its own data structure and rules on how to
-interpret the data. For example, the following data structure
-is used in COCO format:
-```
-/dataset/
-- ../../../images/<id>.jpg
-- /annotations/
-```
-
-Datumaro supports complete datasets, having both image data and
-annotations, or incomplete ones, having annotations only.
-Incomplete datasets can be used to prepare images and annotations
-independently of each other, or to analyze or modify just the lightweight
-annotations without the need to download the whole dataset.
-
-Check [supported formats](../data-formats/supported_formats) for more info
-about format specifications, supported import and export options and other
-details. The list of formats can be extended by custom plugins,
-check [extending tips](../user-manual/extending) for information on this
-topic.
-
-## Use cases
-
-Let's consider few examples describing what Datumaro does for you behind the
-scene.
-
-The first example explains how working trees, working directories and the
-cache interact. Suppose, there is a dataset which we want to modify and
-export in some other format. To do it with Datumaro, we need to create a
-project and register the dataset as a data source:
-
-``` bash
-datum project create
-datum project import <...> -n source1
-```
-
-The dataset will be copied to the working directory inside the project. It
-will be added to the project working tree.
-
-After the dataset is added, we want to transform it and filter out some
-irrelevant samples, so we run the following commands:
-
-``` bash
-datum transform <...> source1
-datum filter <...> source1
-```
-
-The commands modify the data source inside the working directory, inplace.
-The operations done are recorded in the working tree.
-
-Now, we want to make a new version of the dataset and make a snapshot in the
-project cache. So we `commit` the working tree:
-
-``` bash
-datum project commit <...>
-```
-
-![cache interaction diagram 1](../../../images/behavior_diag1.svg)
-
-At this time, the data source is copied into the project cache and a new
-project revision is created. The dataset operation history is saved, so
-the dataset can be reproduced even if it is removed from the cache and the
-working directory. Note, however, that the original dataset hash was not
-computed, so Datumaro won't be able to compare dataset hash on re-downloading.
-If it is desired, consider making a `commit` with an unmodified data source.
-
-After this, we do some other modifications to the dataset and make a new
-commit. Note that the dataset is not cached, until a `commit` is done.
-
-When the dataset is ready and all the required operations are done, we
-can `export` it to the required format. We can export the resulting dataset,
-or any previous stage.
-
-``` bash
-datum project export <...> source1
-datum project export <...> source1.stage3
-```
-
-Let's extend the example. Imagine we have a project with 2 data sources.
-Roughly, it corresponds to the following set of commands:
-
-```bash
-datum project create
-datum project import <...> -n source1
-datum project import <...> -n source2
-datum transform <...> source1 # used 3 times
-datum transform <...> source2 # used 5 times
-```
-
-Then, for some reasons, the project cache was cleaned from `source1` revisions.
-We also don't have anything in the project working directories - suppose,
-the user removed them to save disk space.
-
-Let's see what happens, if we call the `compare` command with 2 different
-revisions now.
-
-![cache interaction diagram 2](../../../images/behavior_diag2.svg)
-
-Datumaro needs to reproduce 2 dataset revisions requested so that they could
-be read and compared. Let's see how the first dataset is reproduced
-step-by-step:
-
-1. `source1.stage2` will be looked for in the project cache. It won't be
-  found, since the cache was cleaned.
-1. Then, Datumaro will look for previous source revisions in the cache
-  and won't find any.
-1. The project can be marked read-only, if we are not working with the
-  "current" project (which is specified by the `-p/--project` command
-  parameter). In the example, the command is `datum compare rev1:... rev2:...`,
-  which means there is a project in the current directory, so the project
-  we are working with is not read-only. If a command target was specified as
-  `datum compare <project>@<rev>:<source>`, the project would be loaded
-  as read-only. If a project is read-only, we can't do anything more to
-  reproduce the dataset and can only exit with an error (3a). The reason for
-  such behavior is that the dataset downloading can be quite expensive (in
-  terms of time, disk space etc.). It is supposed, that such side-effects
-  should be controlled manually.
-1. If the project is not read-only (3b), Datumaro will try to download
-  the original dataset and reproduce the resulting dataset. The data hash
-  will be computed and hashes will be compared (if the data source had hash
-  computed on addition). On success, the data will be put into the cache.
-1. The downloaded dataset will be read and the remaining operations from the
-  source history will be re-applied.
-1. The resulting dataset might be cached in some cases.
-1. The resulting dataset is returned.
-
-The `source2` will be looked for the same way. In our case, it will be found
-in the cache and returned. Once both datasets are restored and read, they
-are compared.
-
-Consider other situation. Let's try to `export` the `source1`. Suppose
-we have a clear project cache and the `source1` has a copy in the working
-directory.
-
-![cache interaction diagram 3](../../../images/behavior_diag3.svg)
-
-Again, Datumaro needs to reproduce a dataset revision (stage) requested.
-1. It looks for the dataset in the working directory and finds some data. If
-  there is no source working directory, Datumaro will try to reproduce the
-  source using the approach described above (1b).
-1. The data hash is computed and compared with the one saved in the history.
-  If the hashes match, the dataset is read and returned (4).
-  Note: we can't use the cached hash stored in the working tree info -
-  it can be outdated, so we need to compute it again.
-1. Otherwise, Datumaro tries to detect the stage by the data hash.
-  If the current stage is not cached, the tree is the working tree and the
-  working directory is not empty, the working copy is hashed and matched
-  against the source stage list. If there is a matching stage, it will be
-  read and the missing stages will be added. The result might be cached in
-  some cases.
-  If there is no matching stage in the source history, the situation can
-  be contradictory. Currently, an error is raised (3b).
-1. The resulting dataset is returned.
-
-After the requested dataset is obtained, it is exported in the requested
-format.
-
-To sum up, Datumaro tries to restore a dataset from the project cache or
-reproduce it from sources. It can be done as long as the source operations
-are recorded and any step data is available. Note that cache objects share
-common files, so if there are only annotation differences between datasets,
-or data sources contain the same images, there will only be a single copy
-of the related media files. This helps to keep storage use reasonable and
-avoid unnecessary data copies.
-
-## Examples
-=======
 ## Command-line Examples
->>>>>>> 5f8f9a31
 
 Example: create a project, add dataset, modify, restore an old version
 
